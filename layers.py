"""Assortment of layers for use in models.py.

Author:
    Chris Chute (chute@stanford.edu)
"""
import numpy as np
import torch
import torch.nn as nn
import torch.nn.functional as F

from torch.nn.utils.rnn import pack_padded_sequence, pad_packed_sequence
from util import masked_softmax


class Embedding(nn.Module):
    """Embedding layer used by BiDAF, without the character-level component.

    Word-level embeddings are further refined using a 2-layer Highway Encoder
    (see `HighwayEncoder` class for details).

    Args:
        word_vectors (torch.Tensor): Pre-trained word vectors.
        hidden_size (int): Size of hidden activations.
        drop_prob (float): Probability of zero-ing out activations
    """
    def __init__(self, word_vectors, hidden_size, drop_prob):
        super(Embedding, self).__init__()
        self.drop_prob = drop_prob
        self.embed = nn.Embedding.from_pretrained(word_vectors)
        self.proj = nn.Linear(word_vectors.size(1), hidden_size, bias=False)
        self.hwy = HighwayEncoder(2, hidden_size)

    def forward(self, word_idxs, char_idxs):
        emb = self.embed(word_idxs)   # (batch_size, seq_len, embed_size)
        emb = F.dropout(emb, self.drop_prob, self.training)
        emb = self.proj(emb)  # (batch_size, seq_len, hidden_size)
        emb = self.hwy(emb)   # (batch_size, seq_len, hidden_size)

        return emb

class WordAndCharEmbedding(nn.Module):
    """Embedding layer used by BiDAF, with the character-level component.

    Word-level embeddings are further refined using a 2-layer Highway Encoder
    (see `HighwayEncoder` class for details).

    Args:
        word_vectors (torch.Tensor): Pre-trained word vectors.
        hidden_size (int): Size of hidden activations.
        drop_prob (float): Probability of zero-ing out activations
    """
<<<<<<< HEAD
    def __init__(self, word_vectors, char_vectors, hidden_size, drop_prob, use_hwy_encoder=False):
=======
    def __init__(self, word_vectors, char_vectors, hidden_size, drop_prob, use_2_conv_filters = True):
>>>>>>> 253743b9
        super(WordAndCharEmbedding, self).__init__()
        n_filters = hidden_size
        self.drop_prob = drop_prob
        self.use_hwy_encoder = use_hwy_encoder
        self.word_embed = nn.Embedding.from_pretrained(word_vectors)
<<<<<<< HEAD
        self.char_embed = CharEmbedding(char_vectors, n_filters=n_filters, kernel_size=3, drop_prob=drop_prob)
        self.proj = nn.Linear(word_vectors.size(1)+2*n_filters, hidden_size, bias=False)
        if use_hwy_encoder:
            self.hwy = HighwayEncoder(2, hidden_size)
=======
        self.char_embed = CharEmbedding(char_vectors, n_filters=n_filters, kernel_size=3, drop_prob=drop_prob, use_2_conv_filters=use_2_conv_filters)
        self.proj = nn.Linear(word_vectors.size(1)+(1+use_2_conv_filters)*n_filters, hidden_size, bias=False)
        self.hwy = HighwayEncoder(2, hidden_size)
>>>>>>> 253743b9

    def forward(self, word_idxs, char_idxs):
        word_emb = self.word_embed(word_idxs)   # (batch_size, seq_len, embed_size)
        word_emb = F.dropout(word_emb, self.drop_prob, self.training)
        # word_emb = self.proj(word_emb)  # (batch_size, seq_len, hidden_size//2)

        char_emb = self.char_embed(char_idxs)   # (batch_size, seq_len, hidden_size//2)
        # char_emb = F.dropout(char_emb, self.drop_prob, self.training) #Dropout is done in CNN layer

        emb = torch.cat((word_emb, char_emb), dim=2)  # (batch_size, seq_len, 350)
        assert(emb.size()[2] == word_emb.size()[2] + char_emb.size()[2])

        if self.use_hwy_encoder:
            emb = self.proj(emb)  # (batch_size, seq_len, hidden_size)

        # emb = F.dropout(emb, self.drop_prob, self.training) # ToDo: Should we apply dropout collectively here?

        # emb = self.hwy(emb)   # (batch_size, seq_len, hidden_size)

        return emb

class CharEmbedding(nn.Module):
    """Embedding layer used by BiDAF, for character-level embedding using 1d-CNN.

    Args:
        char_vectors (torch.Tensor): Pre-trained char vectors.
    """
    def __init__(self, char_vectors, n_filters, kernel_size, drop_prob, use_2_conv_filters):
        super(CharEmbedding, self).__init__()

        self.n_filters = n_filters
        self.drop_prob = drop_prob
        self.use_2_conv_filters = use_2_conv_filters

        self.char_embed = nn.Embedding.from_pretrained(char_vectors) # do we want to freeze char embeddings as well?

        # we want hidden_size//2 = 50 filters.
        # width of each filter is kernel_size, so CNN will iterate over 3 char long substrings, 1 by 1 extracting some features.
        # height of the filter is: Length of char embedding (char_embed_size)
        # Filter size: (kernel_size, char_embed_size)
        # Each filter will be applied for a word, and will produce a vector
        # Then Max pool over time.
        self.conv1 = nn.Sequential(
            nn.Conv1d(
                in_channels=char_vectors.size(1),
                out_channels=n_filters,
                kernel_size=kernel_size,
            ),
            nn.ReLU(),
            # nn.Dropout(drop_prob),
            nn.BatchNorm1d(num_features=n_filters), # some people claimed it helped them.
            nn.AdaptiveMaxPool1d(1), #We want to max pool on last dimension (i.e. over ther char sequence, along the width of the word) and we want to pick 1 max value.
        )

        if use_2_conv_filters:
            self.conv2 = nn.Sequential(
                nn.Conv1d(
                    in_channels=char_vectors.size(1),
                    out_channels=n_filters,
                    kernel_size=5,
                ),
                nn.ReLU(),
                # nn.Dropout(drop_prob),
                nn.BatchNorm1d(num_features=n_filters), # some people claimed it helped them.
                nn.AdaptiveMaxPool1d(1), #We want to max pool on last dimension (i.e. over ther char sequence, along the width of the word) and we want to pick 1 max value.
            )

    def forward(self, x):
        #ToDo: Are Reshapes costly operations? Looksmlike they copy objects, keeping old ones around. maybe we should use Views?

        (batch_size, seq_len, word_len) = x.shape # (batch_size, seq_len, word_len)

        y = x.reshape(x.shape[0]*x.shape[1], -1) # (batch_size * seq_len, word_len)

        emb = self.char_embed(y)   # (batch_size * seq_len, word_len, char_embed_size)
        assert (emb.shape == (batch_size*seq_len, word_len, 64))

        emb = F.dropout(emb, self.drop_prob, self.training)

        emb = torch.transpose(emb, 1, 2)  # (batch_size * seq_len, char_embed_size, word_len)

        emb1: torch.Tensor = self.conv1(emb)   # (batch_size * seq_len, out_channels=50, 1)
        # Step 1: Conv1d filters: shape: (batch_size * seq_len, out_channels=50, word_len-4) as filter width is 5, with 1 stride, so that dimesion will be word_len-4
        # Step 2: MaxPool1D across last dimension. so shape will be: (batch_size * seq_len, out_channels=50, 1)


        emb1.squeeze(-1) # (batch_size * seq_len, out_channels=50)
        emb1 = emb1.reshape(x.shape[0], x.shape[1], -1) # (batch_size, seq_len, out_channels=50)
        assert(emb1.shape == ((batch_size, seq_len, self.n_filters)))

        if self.use_2_conv_filters:
            emb2: torch.Tensor = self.conv2(emb)
            emb2.squeeze(-1) # (batch_size * seq_len, out_channels=50)
            emb2 = emb2.reshape(x.shape[0], x.shape[1], -1) # (batch_size, seq_len, out_channels=50)
            assert(emb2.shape == ((batch_size, seq_len, self.n_filters)))

            emb = torch.cat((emb1, emb2), dim = 2)
        else:
            emb = emb1

        return emb

class HighwayEncoder(nn.Module):
    """Encode an input sequence using a highway network.

    Based on the paper:
    "Highway Networks"
    by Rupesh Kumar Srivastava, Klaus Greff, Jürgen Schmidhuber
    (https://arxiv.org/abs/1505.00387).

    Args:
        num_layers (int): Number of layers in the highway encoder.
        hidden_size (int): Size of hidden activations.
    """
    def __init__(self, num_layers, hidden_size):
        super(HighwayEncoder, self).__init__()
        self.transforms = nn.ModuleList([nn.Linear(hidden_size, hidden_size)
                                         for _ in range(num_layers)])
        self.gates = nn.ModuleList([nn.Linear(hidden_size, hidden_size)
                                    for _ in range(num_layers)])

    def forward(self, x):
        for gate, transform in zip(self.gates, self.transforms):
            # Shapes of g, t, and x are all (batch_size, seq_len, hidden_size)
            g = torch.sigmoid(gate(x))
            t = F.relu(transform(x))
            x = g * t + (1 - g) * x

        return x


class RNNEncoder(nn.Module):
    """General-purpose layer for encoding a sequence using a bidirectional RNN.

    Encoded output is the RNN's hidden state at each position, which
    has shape `(batch_size, seq_len, hidden_size * 2)`.

    Args:
        input_size (int): Size of a single timestep in the input.
        hidden_size (int): Size of the RNN hidden state.
        num_layers (int): Number of layers of RNN cells to use.
        drop_prob (float): Probability of zero-ing out activations.
    """
    def __init__(self,
                 input_size,
                 hidden_size,
                 num_layers,
                 drop_prob=0.):
        super(RNNEncoder, self).__init__()
        self.drop_prob = drop_prob
        self.rnn = nn.LSTM(input_size, hidden_size, num_layers,
                           batch_first=True,
                           bidirectional=True,
                           dropout=drop_prob if num_layers > 1 else 0.)

    def forward(self, x, lengths):
        # Save original padded length for use by pad_packed_sequence
        orig_len = x.size(1)

        # Sort by length and pack sequence for RNN
        lengths, sort_idx = lengths.sort(0, descending=True)
        x = x[sort_idx]     # (batch_size, seq_len, input_size)
        x = pack_padded_sequence(x, lengths.cpu(), batch_first=True)

        # Apply RNN
        x, _ = self.rnn(x)  # (batch_size, seq_len, 2 * hidden_size)

        # Unpack and reverse sort
        x, _ = pad_packed_sequence(x, batch_first=True, total_length=orig_len)
        _, unsort_idx = sort_idx.sort(0)
        x = x[unsort_idx]   # (batch_size, seq_len, 2 * hidden_size)

        # Apply dropout (RNN applies dropout after all but the last layer)
        x = F.dropout(x, self.drop_prob, self.training)

        return x


class BiDAFAttention(nn.Module):
    """Bidirectional attention originally used by BiDAF.

    Bidirectional attention computes attention in two directions:
    The context attends to the query and the query attends to the context.
    The output of this layer is the concatenation of [context, c2q_attention,
    context * c2q_attention, context * q2c_attention]. This concatenation allows
    the attention vector at each timestep, along with the embeddings from
    previous layers, to flow through the attention layer to the modeling layer.
    The output has shape (batch_size, context_len, 8 * hidden_size).

    Args:
        hidden_size (int): Size of hidden activations.
        drop_prob (float): Probability of zero-ing out activations.
    """
    def __init__(self, hidden_size, drop_prob=0.1):
        super(BiDAFAttention, self).__init__()
        self.drop_prob = drop_prob
        self.c_weight = nn.Parameter(torch.zeros(hidden_size, 1))
        self.q_weight = nn.Parameter(torch.zeros(hidden_size, 1))
        self.cq_weight = nn.Parameter(torch.zeros(1, 1, hidden_size))
        for weight in (self.c_weight, self.q_weight, self.cq_weight):
            nn.init.xavier_uniform_(weight)
        self.bias = nn.Parameter(torch.zeros(1))

    def forward(self, c, q, c_mask, q_mask):
        batch_size, c_len, _ = c.size()
        q_len = q.size(1)
        s = self.get_similarity_matrix(c, q)        # (batch_size, c_len, q_len)
        c_mask = c_mask.view(batch_size, c_len, 1)  # (batch_size, c_len, 1)
        q_mask = q_mask.view(batch_size, 1, q_len)  # (batch_size, 1, q_len)
        s1 = masked_softmax(s, q_mask, dim=2)       # (batch_size, c_len, q_len)
        s2 = masked_softmax(s, c_mask, dim=1)       # (batch_size, c_len, q_len)

        # (bs, c_len, q_len) x (bs, q_len, hid_size) => (bs, c_len, hid_size)
        a = torch.bmm(s1, q)
        # (bs, c_len, c_len) x (bs, c_len, hid_size) => (bs, c_len, hid_size)
        b = torch.bmm(torch.bmm(s1, s2.transpose(1, 2)), c)

        x = torch.cat([c, a, c * a, c * b], dim=2)  # (bs, c_len, 4 * hid_size)

        return x

    def get_similarity_matrix(self, c, q):
        """Get the "similarity matrix" between context and query (using the
        terminology of the BiDAF paper).

        A naive implementation as described in BiDAF would concatenate the
        three vectors then project the result with a single weight matrix. This
        method is a more memory-efficient implementation of the same operation.

        See Also:
            Equation 1 in https://arxiv.org/abs/1611.01603
        """
        c_len, q_len = c.size(1), q.size(1)
        c = F.dropout(c, self.drop_prob, self.training)  # (bs, c_len, hid_size)
        q = F.dropout(q, self.drop_prob, self.training)  # (bs, q_len, hid_size)

        # Shapes: (batch_size, c_len, q_len)
        s0 = torch.matmul(c, self.c_weight).expand([-1, -1, q_len])
        s1 = torch.matmul(q, self.q_weight).transpose(1, 2)\
                                           .expand([-1, c_len, -1])
        s2 = torch.matmul(c * self.cq_weight, q.transpose(1, 2))
        s = s0 + s1 + s2 + self.bias

        return s


class BiDAFOutput(nn.Module):
    """Output layer used by BiDAF for question answering.

    Computes a linear transformation of the attention and modeling
    outputs, then takes the softmax of the result to get the start pointer.
    A bidirectional LSTM is then applied the modeling output to produce `mod_2`.
    A second linear+softmax of the attention output and `mod_2` is used
    to get the end pointer.

    Args:
        hidden_size (int): Hidden size used in the BiDAF model.
        drop_prob (float): Probability of zero-ing out activations.
    """
    def __init__(self, hidden_size, drop_prob):
        super(BiDAFOutput, self).__init__()
        self.att_linear_1 = nn.Linear(8 * hidden_size, 1)
        self.mod_linear_1 = nn.Linear(2 * hidden_size, 1)

        self.rnn = RNNEncoder(input_size=2 * hidden_size,
                              hidden_size=hidden_size,
                              num_layers=1,
                              drop_prob=drop_prob)

        self.att_linear_2 = nn.Linear(8 * hidden_size, 1)
        self.mod_linear_2 = nn.Linear(2 * hidden_size, 1)

    def forward(self, att, mod, mask):
        # Shapes: (batch_size, seq_len, 1)
        logits_1 = self.att_linear_1(att) + self.mod_linear_1(mod)
        mod_2 = self.rnn(mod, mask.sum(-1))
        logits_2 = self.att_linear_2(att) + self.mod_linear_2(mod_2)

        # Shapes: (batch_size, seq_len)
        log_p1 = masked_softmax(logits_1.squeeze(), mask, log_softmax=True)
        log_p2 = masked_softmax(logits_2.squeeze(), mask, log_softmax=True)

        return log_p1, log_p2

class CoAttention(nn.Module):
    """Dynamic co=attention.

    Bidirectional attention computes attention in two directions:
    The context attends to the query and the query attends to the context.
    The output of this layer is the concatenation of [context, c2q_attention,
    context * c2q_attention, context * q2c_attention]. This concatenation allows
    the attention vector at each timestep, along with the embeddings from
    previous layers, to flow through the attention layer to the modeling layer.
    The output has shape (batch_size, context_len, 8 * hidden_size).

    Args:
        hidden_size (int): Size of hidden activations.
        drop_prob (float): Probability of zero-ing out activations.
    """
    def __init__(self, hidden_size, drop_prob=0.1):
        super().__init__()
        self.drop_prob = drop_prob
        self.linear = nn.Linear(hidden_size, hidden_size)
        # self.csentinel = nn.Parameter(torch.zeros(hidden_size, 1))
        # self.qsentinel = nn.Parameter(torch.zeros(hidden_size, 1))
        self.c_weight = nn.Parameter(torch.zeros(hidden_size, 1))
        self.q_weight = nn.Parameter(torch.zeros(hidden_size, 1))
        self.cq_weight = nn.Parameter(torch.zeros(1, 1, hidden_size))
        for weight in (self.c_weight, self.q_weight, self.cq_weight):
            nn.init.xavier_uniform_(weight)
        # for weight in (self.csentinel, self.qsentinel):
        #     nn.init.xavier_uniform_(weight)
        self.bias = nn.Parameter(torch.zeros(1))

    def forward(self, c, q, c_mask, q_mask):
        batch_size, c_len, _ = c.size()
        q_len = q.size(1)

        # BiDAF stuff
        s = self.get_similarity_matrix(c, q)        # (batch_size, c_len, q_len)
        c_mask = c_mask.view(batch_size, c_len, 1)  # (batch_size, c_len, 1)
        q_mask = q_mask.view(batch_size, 1, q_len)  # (batch_size, 1, q_len)
        s1 = masked_softmax(s, q_mask, dim=2)       # (batch_size, c_len, q_len)
        s2 = masked_softmax(s, c_mask, dim=1)       # (batch_size, c_len, q_len)

        # Coattention stuff
        qprime = torch.tanh(self.linear(q))
        scoat = torch.matmul(c , qprime.transpose(1, 2))
        scoat1 = masked_softmax(scoat, q_mask, dim=2)       # (batch_size, c_len, q_len)
        scoat2 = masked_softmax(scoat, c_mask, dim=1)       # (batch_size, c_len, q_len)

        # BiDAF stuff
        # (bs, c_len, q_len) x (bs, q_len, hid_size) => (bs, c_len, hid_size)
        a = torch.bmm(s1, q)
        # (bs, c_len, c_len) x (bs, c_len, hid_size) => (bs, c_len, hid_size)
        b = torch.bmm(torch.bmm(s1, s2.transpose(1, 2)), c)

        # Co-attention stuff
        # (bs, c_len, q_len) x (bs, q_len, hid_size) => (bs, c_len, hid_size)
        acoat = torch.bmm(scoat1, qprime)
        # (bs, q_len, c_len) x (bs, c_len, hid_size) => (bs, q_len, hid_size)
        bcoat = torch.bmm(scoat2.transpose(1, 2), c)
        scoat = torch.bmm(scoat1, bcoat)

        # Merge BiDAF and Coattention
        x = torch.cat([c, a, c * a, c * b, scoat, acoat], dim=2)  # (bs, c_len, 6 * hid_size)

        return x

    def get_similarity_matrix(self, c, q):
        """Get the "similarity matrix" between context and query (using the
        terminology of the BiDAF paper).

        A naive implementation as described in BiDAF would concatenate the
        three vectors then project the result with a single weight matrix. This
        method is a more memory-efficient implementation of the same operation.

        See Also:
            Equation 1 in https://arxiv.org/abs/1611.01603
        """
        c_len, q_len = c.size(1), q.size(1)
        c = F.dropout(c, self.drop_prob, self.training)  # (bs, c_len, hid_size)
        q = F.dropout(q, self.drop_prob, self.training)  # (bs, q_len, hid_size)

        # Shapes: (batch_size, c_len, q_len)
        s0 = torch.matmul(c, self.c_weight).expand([-1, -1, q_len])
        s1 = torch.matmul(q, self.q_weight).transpose(1, 2)\
                                           .expand([-1, c_len, -1])
        s2 = torch.matmul(c * self.cq_weight, q.transpose(1, 2))
        s = s0 + s1 + s2 + self.bias

        return s


class CoAttentionOutput(nn.Module):
    """Output layer used by BiDAF for question answering.

    Computes a linear transformation of the attention and modeling
    outputs, then takes the softmax of the result to get the start pointer.
    A bidirectional LSTM is then applied the modeling output to produce `mod_2`.
    A second linear+softmax of the attention output and `mod_2` is used
    to get the end pointer.

    Args:
        hidden_size (int): Hidden size used in the BiDAF model.
        drop_prob (float): Probability of zero-ing out activations.
    """
    def __init__(self, hidden_size, drop_prob):
        super().__init__()
        self.att_linear_1 = nn.Linear(12 * hidden_size, 1)
        self.mod_linear_1 = nn.Linear(2 * hidden_size, 1)

        self.rnn = RNNEncoder(input_size=2 * hidden_size,
                              hidden_size=hidden_size,
                              num_layers=1,
                              drop_prob=drop_prob)

        self.att_linear_2 = nn.Linear(12 * hidden_size, 1)
        self.mod_linear_2 = nn.Linear(2 * hidden_size, 1)

    def forward(self, att, mod, mask):
        # Shapes: (batch_size, seq_len, 1)
        logits_1 = self.att_linear_1(att) + self.mod_linear_1(mod)
        mod_2 = self.rnn(mod, mask.sum(-1))
        logits_2 = self.att_linear_2(att) + self.mod_linear_2(mod_2)

        # Shapes: (batch_size, seq_len)
        log_p1 = masked_softmax(logits_1.squeeze(), mask, log_softmax=True)
        log_p2 = masked_softmax(logits_2.squeeze(), mask, log_softmax=True)

        return log_p1, log_p2

class CoAttentionV2(nn.Module):
    """Dynamic co=attention.

    Bidirectional attention computes attention in two directions:
    The context attends to the query and the query attends to the context.
    The output of this layer is the concatenation of [context, c2q_attention,
    context * c2q_attention, context * q2c_attention]. This concatenation allows
    the attention vector at each timestep, along with the embeddings from
    previous layers, to flow through the attention layer to the modeling layer.
    The output has shape (batch_size, context_len, 8 * hidden_size).

    Args:
        hidden_size (int): Size of hidden activations.
        drop_prob (float): Probability of zero-ing out activations.
    """
    def __init__(self, hidden_size, drop_prob=0.1):
        super().__init__()
        self.drop_prob = drop_prob
        self.linear1 = nn.Linear(hidden_size, hidden_size)
        self.linear2 = nn.Linear(hidden_size, hidden_size)
        # self.csentinel = nn.Parameter(torch.zeros(hidden_size, 1))
        # self.qsentinel = nn.Parameter(torch.zeros(hidden_size, 1))
        self.c_weight = nn.Parameter(torch.zeros(hidden_size, 1))
        self.q_weight = nn.Parameter(torch.zeros(hidden_size, 1))
        self.cq_weight = nn.Parameter(torch.zeros(1, 1, hidden_size))
        for weight in (self.c_weight, self.q_weight, self.cq_weight):
            nn.init.xavier_uniform_(weight)
        # for weight in (self.csentinel, self.qsentinel):
        #     nn.init.xavier_uniform_(weight)
        self.bias = nn.Parameter(torch.zeros(1))

    def forward(self, c, q, c_mask, q_mask):
        batch_size, c_len, _ = c.size()
        q_len = q.size(1)

        # BiDAF stuff
        s = self.get_similarity_matrix(c, q)        # (batch_size, c_len, q_len)
        c_mask = c_mask.view(batch_size, c_len, 1)  # (batch_size, c_len, 1)
        q_mask = q_mask.view(batch_size, 1, q_len)  # (batch_size, 1, q_len)
        s1 = masked_softmax(s, q_mask, dim=2)       # (batch_size, c_len, q_len)
        s2 = masked_softmax(s, c_mask, dim=1)       # (batch_size, c_len, q_len)

        # Coattention stuff
        qprime1 = F.ReLU(self.linear1(q))
        qprime = F.ReLU(self.linear2(qprime1))
        scoat = torch.matmul(c , qprime.transpose(1, 2))
        scoat1 = masked_softmax(scoat, q_mask, dim=2)       # (batch_size, c_len, q_len)
        scoat2 = masked_softmax(scoat, c_mask, dim=1)       # (batch_size, c_len, q_len)

        # BiDAF stuff
        # (bs, c_len, q_len) x (bs, q_len, hid_size) => (bs, c_len, hid_size)
        a = torch.bmm(s1, q)
        # (bs, c_len, c_len) x (bs, c_len, hid_size) => (bs, c_len, hid_size)
        b = torch.bmm(torch.bmm(s1, s2.transpose(1, 2)), c)

        # Co-attention stuff
        # (bs, c_len, q_len) x (bs, q_len, hid_size) => (bs, c_len, hid_size)
        acoat = torch.bmm(scoat1, qprime)
        # (bs, q_len, c_len) x (bs, c_len, hid_size) => (bs, q_len, hid_size)
        bcoat = torch.bmm(scoat2.transpose(1, 2), c)
        scoat = torch.bmm(scoat1, bcoat)

        # Merge BiDAF and Coattention
        x = torch.cat([c, a, c * a, c * b, scoat, acoat, scoat*acoat], dim=2)  # (bs, c_len, 6 * hid_size)

        return x

    def get_similarity_matrix(self, c, q):
        """Get the "similarity matrix" between context and query (using the
        terminology of the BiDAF paper).

        A naive implementation as described in BiDAF would concatenate the
        three vectors then project the result with a single weight matrix. This
        method is a more memory-efficient implementation of the same operation.

        See Also:
            Equation 1 in https://arxiv.org/abs/1611.01603
        """
        c_len, q_len = c.size(1), q.size(1)
        c = F.dropout(c, self.drop_prob, self.training)  # (bs, c_len, hid_size)
        q = F.dropout(q, self.drop_prob, self.training)  # (bs, q_len, hid_size)

        # Shapes: (batch_size, c_len, q_len)
        s0 = torch.matmul(c, self.c_weight).expand([-1, -1, q_len])
        s1 = torch.matmul(q, self.q_weight).transpose(1, 2)\
                                           .expand([-1, c_len, -1])
        s2 = torch.matmul(c * self.cq_weight, q.transpose(1, 2))
        s = s0 + s1 + s2 + self.bias

        return s


class CoAttentionOutputV2(nn.Module):
    """Output layer used by BiDAF for question answering.

    Computes a linear transformation of the attention and modeling
    outputs, then takes the softmax of the result to get the start pointer.
    A bidirectional LSTM is then applied the modeling output to produce `mod_2`.
    A second linear+softmax of the attention output and `mod_2` is used
    to get the end pointer.

    Args:
        hidden_size (int): Hidden size used in the BiDAF model.
        drop_prob (float): Probability of zero-ing out activations.
    """
    def __init__(self, hidden_size, drop_prob):
        super().__init__()
        self.att_linear_1 = nn.Linear(16 * hidden_size, 1)
        self.mod_linear_1 = nn.Linear(2 * hidden_size, 1)

        self.rnn = RNNEncoder(input_size=2 * hidden_size,
                              hidden_size=hidden_size,
                              num_layers=1,
                              drop_prob=drop_prob)

        self.att_linear_2 = nn.Linear(16 * hidden_size, 1)
        self.mod_linear_2 = nn.Linear(2 * hidden_size, 1)

    def forward(self, att, mod, mask):
        # Shapes: (batch_size, seq_len, 1)
        logits_1 = self.att_linear_1(att) + self.mod_linear_1(mod)
        mod_2 = self.rnn(mod, mask.sum(-1))
        logits_2 = self.att_linear_2(att) + self.mod_linear_2(mod_2)

        # Shapes: (batch_size, seq_len)
        log_p1 = masked_softmax(logits_1.squeeze(), mask, log_softmax=True)
        log_p2 = masked_softmax(logits_2.squeeze(), mask, log_softmax=True)

        return log_p1, log_p2


class SelfAttention(nn.Module):
    """Bidirectional attention originally used by BiDAF.

    Bidirectional attention computes attention in two directions:
    The context attends to the query and the query attends to the context.
    The output of this layer is the concatenation of [context, c2q_attention,
    context * c2q_attention, context * q2c_attention]. This concatenation allows
    the attention vector at each timestep, along with the embeddings from
    previous layers, to flow through the attention layer to the modeling layer.
    The output has shape (batch_size, context_len, 8 * hidden_size).

    Args:
        hidden_size (int): Size of hidden activations.
        drop_prob (float): Probability of zero-ing out activations.
    """
    def __init__(self, hidden_size, drop_prob=0.1):
        super().__init__()
        self.drop_prob = drop_prob
        self.c_weight = nn.Parameter(torch.zeros(hidden_size, 1))
        self.q_weight = nn.Parameter(torch.zeros(hidden_size, 1))
        self.p_weight1 = nn.Parameter(torch.zeros(4*hidden_size, int(np.sqrt(hidden_size))))
        self.p_weight2 = nn.Parameter(torch.zeros(4*hidden_size, int(np.sqrt(hidden_size))))
        self.cq_weight = nn.Parameter(torch.zeros(1, 1, hidden_size))
        for weight in (self.c_weight, self.q_weight, self.cq_weight):
            nn.init.xavier_uniform_(weight)
        for weight in (self.p_weight1, self.p_weight2):
            nn.init.xavier_uniform_(weight)
        self.bias = nn.Parameter(torch.zeros(1))

    def forward(self, c, q, c_mask, q_mask):
        batch_size, c_len, _ = c.size()
        q_len = q.size(1)
        s = self.get_similarity_matrix(c, q)        # (batch_size, c_len, q_len)
        c_mask = c_mask.view(batch_size, c_len, 1)  # (batch_size, c_len, 1)
        q_mask = q_mask.view(batch_size, 1, q_len)  # (batch_size, 1, q_len)
        s1 = masked_softmax(s, q_mask, dim=2)       # (batch_size, c_len, q_len)
        s2 = masked_softmax(s, c_mask, dim=1)       # (batch_size, c_len, q_len)

        # (bs, c_len, q_len) x (bs, q_len, hid_size) => (bs, c_len, hid_size)
        a = torch.bmm(s1, q)
        # (bs, c_len, c_len) x (bs, c_len, hid_size) => (bs, c_len, hid_size)
        b = torch.bmm(torch.bmm(s1, s2.transpose(1, 2)), c)

        x = torch.cat([c, a, c * a, c * b], dim=2)  # (bs, c_len, 4 * hid_size)

        ss = self.get_self_similarity_matrix(x) # (bs, c_len, c_len)
        ss1 = masked_softmax(ss, c_mask, dim=1)
        patt = torch.bmm(ss1, b)

        return patt

    def get_similarity_matrix(self, c, q):
        """Get the "similarity matrix" between context and query (using the
        terminology of the BiDAF paper).

        A naive implementation as described in BiDAF would concatenate the
        three vectors then project the result with a single weight matrix. This
        method is a more memory-efficient implementation of the same operation.

        See Also:
            Equation 1 in https://arxiv.org/abs/1611.01603
        """
        c_len, q_len = c.size(1), q.size(1)
        c = F.dropout(c, self.drop_prob, self.training)  # (bs, c_len, hid_size)
        q = F.dropout(q, self.drop_prob, self.training)  # (bs, q_len, hid_size)

        # Shapes: (batch_size, c_len, q_len)
        s0 = torch.matmul(c, self.c_weight).expand([-1, -1, q_len])
        s1 = torch.matmul(q, self.q_weight).transpose(1, 2)\
                                           .expand([-1, c_len, -1])
        s2 = torch.matmul(c * self.cq_weight, q.transpose(1, 2))
        s = s0 + s1 + s2 + self.bias

        return s

    def get_self_similarity_matrix(self, b):
        """Get the "similarity matrix" between context and query (using the
        terminology of the BiDAF paper).

        A naive implementation as described in BiDAF would concatenate the
        three vectors then project the result with a single weight matrix. This
        method is a more memory-efficient implementation of the same operation.

        See Also:
            Equation 1 in https://arxiv.org/abs/1611.01603
        """
        b_len= b.size(1)
        b = F.dropout(b, self.drop_prob, self.training)  # (bs, c_len, hid_size)
        #q = F.dropout(q, self.drop_prob, self.training)  # (bs, q_len, hid_size)

        # Shapes: (batch_size, c_len, q_len)
        s0 = torch.matmul(b, self.p_weight1) # (bs, c_len, sqrt(hidden_size))
        s1 = torch.matmul(b, self.p_weight2) # (bs, c_len, sqrt(hidden_size))
        s = torch.matmul(s0, s1.transpose(1, 2)) # (bs, c_len, c_len)

        return s


class SelfAttentionOutput(nn.Module):
    """Output layer used by BiDAF for question answering.

    Computes a linear transformation of the attention and modeling
    outputs, then takes the softmax of the result to get the start pointer.
    A bidirectional LSTM is then applied the modeling output to produce `mod_2`.
    A second linear+softmax of the attention output and `mod_2` is used
    to get the end pointer.

    Args:
        hidden_size (int): Hidden size used in the BiDAF model.
        drop_prob (float): Probability of zero-ing out activations.
    """
    def __init__(self, hidden_size, drop_prob):
        super().__init__()
        self.att_linear_1 = nn.Linear(8 * hidden_size, 1)
        self.mod_linear_1 = nn.Linear(2 * hidden_size, 1)

        self.rnn = RNNEncoder(input_size=2 * hidden_size,
                              hidden_size=hidden_size,
                              num_layers=1,
                              drop_prob=drop_prob)

        self.att_linear_2 = nn.Linear(8 * hidden_size, 1)
        self.mod_linear_2 = nn.Linear(2 * hidden_size, 1)

    def forward(self, att, mod, mask):
        # Shapes: (batch_size, seq_len, 1)
        logits_1 = self.att_linear_1(att) + self.mod_linear_1(mod)
        mod_2 = self.rnn(mod, mask.sum(-1))
        logits_2 = self.att_linear_2(att) + self.mod_linear_2(mod_2)

        # Shapes: (batch_size, seq_len)
        log_p1 = masked_softmax(logits_1.squeeze(), mask, log_softmax=True)
        log_p2 = masked_softmax(logits_2.squeeze(), mask, log_softmax=True)

        return log_p1, log_p2

class Multihead_Attention(nn.Module):
    """
    """

    def __init__(self, hidden_dim, input_dim=None, num_heads=1, drop_prob=0.2, cross = 1):
        super().__init__()
        self.hidden_dim = hidden_dim
        self.linear_Q = nn.Linear(input_dim, hidden_dim)
        self.linear_K = nn.Linear(input_dim, hidden_dim)
        self.linear_V = nn.Linear(input_dim, input_dim)
        self.num_heads = num_heads
        self.head_size = self.hidden_dim//self.num_heads
        self.head_size_v = input_dim//self.num_heads
        self.drop_prob = drop_prob
        self.cross = cross

    def forward(self, Context, Question=None, context_mask=None, question_mask=None):
        """
        Q: N, T_q, C_q
        K: N, T_k, C_k
        V: N, T_v, C_v
        :return:
        """
        N = Context.size()[0]  # batch size
        if self.cross: # cross-attention
            # print("Context.shape = ", Context.shape, ", Question.shape = ", Question.shape)
            # Linear layer, project to hidden_dim, hidden_dim can be smaller than embedding size
            # Q stands for query, K stands for key, V stands for value
            # Context becomes Q, Question becomes key and value
            Qr = nn.ReLU()(self.linear_Q(Context))
            Kr = nn.ReLU()(self.linear_K(Question))
            Vr = nn.ReLU()(self.linear_V(Question))

            # Split into heads along "embedding"-dimension
            Qpieces = Qr.split(split_size=self.head_size, dim=2) # split the embedding dimension into heads
            Kpieces = Kr.split(split_size=self.head_size, dim=2)
            Vpieces = Vr.split(split_size=self.head_size_v, dim=2)

            # concatenate the pieces/heads along "batch"-dimension
            Qbatched = torch.cat(Qpieces, dim=0)  # (heads*N, T_q, head_size)
            Kbatched = torch.cat(Kpieces, dim=0)  # (heads*N, T_k, head_size)
            Vbatched = torch.cat(Vpieces, dim=0)  # (heads*N, T_v, head_size)
            # print("Qbatched.shape, Kbatched.shape, Vbatched.shape = ", Qbatched.shape, Kbatched.shape, Vbatched.shape)

            # Multiplicative similarity
            outputs = torch.bmm(Qbatched, Kbatched.transpose(2, 1))

            # Scale-normalization
            outputs = outputs / (Kbatched.size()[-1] ** 0.5)

            # Key, Query Masking
            # print("context_mask, question_mask = ", context_mask.shape, question_mask.shape)
            # q_mask = torch.unsqueeze(context_mask, -1)
            # k_mask = torch.unsqueeze(question_mask, -2)
            q_mask, k_mask = context_mask.type(torch.float32), question_mask.type(torch.float32)
            # print("q_mask, k_mask = ", q_mask.shape, k_mask.shape)
            masks = torch.bmm(q_mask, k_mask)  # (N, T_q, T_k), torch.bmm doesn't work for bool
            masks = masks.repeat(self.num_heads, 1, 1)  # (heads*N, T_q, T_k)
            # print("masks.shape = ", masks.shape)
            # print("outputs.shape = ", outputs.shape)

            similarity = masks * outputs + (1 - masks) * -1e30
            # print("similarity.shape = ", similarity.shape)

            # Activation
            context_weights = nn.Softmax(dim=2)(similarity)  # (h*N, T_q, T_k)
            question_weights = nn.Softmax(dim=1)(similarity)
            # print("context_weights.shape, question_weights.shape = ", context_weights.shape, question_weights.shape)

            # Dropouts
            context_weights = F.dropout(context_weights, self.drop_prob, self.training) #F.dropout(c, self.drop_prob, self.training)
            question_weights = F.dropout(question_weights, self.drop_prob, self.training)

            # Weighted sum
            context_att = torch.bmm(context_weights, Vbatched)  # ( h*N, T_q, C/h)
            question_att = torch.bmm(question_weights.transpose(-2, -1), Qbatched)
            context_coatt = torch.bmm(context_weights, question_att)
            # print("context_att.shape, question_att.shape = ", context_att.shape, question_att.shape)

            # Restore shape
            context_att = context_att.split(N, dim=0)  # (N, T_q, C)
            context_att = torch.cat(context_att, dim=2)
            question_att = question_att.split(N, dim=0)  # (N, T_q, C)
            question_att = torch.cat(question_att, dim=2)
            context_coatt = context_coatt.split(N, dim=0)  # (N, T_q, C)
            context_coatt = torch.cat(context_coatt, dim=2)
            # print("context_att.shape, question_att.shape, context_coatt.shape = ", context_att.shape, question_att.shape, context_coatt.shape)

            return context_att, question_att, context_coatt

        else: # self-attention

            # Linear layer, project to hidden_dim, hidden_dim can be smaller than embedding size
            # Q stands for query, K stands for key, V stands for value
            # Context becomes Q, Question becomes key and value
            Qr = nn.ReLU()(self.linear_Q(Context))
            Kr = nn.ReLU()(self.linear_K(Context))
            Vr = nn.ReLU()(self.linear_V(Context))

            # Split into heads along "embedding"-dimension
            Qpieces = Qr.split(split_size=self.head_size, dim=2) # split the embedding dimension into heads
            Kpieces = Kr.split(split_size=self.head_size, dim=2)
            Vpieces = Vr.split(split_size=self.head_size_v, dim=2)

            # concatenate the pieces/heads along "batch"-dimension
            Qbatched = torch.cat(Qpieces, dim=0)  # (heads*N, T_c, head_size)
            Kbatched = torch.cat(Kpieces, dim=0)  # (heads*N, T_c, head_size)
            Vbatched = torch.cat(Vpieces, dim=0)  # (heads*N, T_c, head_size)
            # print("Qbatched.shape, Kbatched.shape, Vbatched.shape = ", Qbatched.shape, Kbatched.shape, Vbatched.shape)

            # Multiplicative similarity
            outputs = torch.bmm(Qbatched, Kbatched.transpose(2, 1)) # (heads*N, T_c, T_c)
            # print("outputs.shape = ", outputs.shape)

            # Scale-normalization
            outputs = outputs / (Kbatched.size()[-1] ** 0.5)

            # Key, Query Masking
            T_c = context_mask.shape[1]
            #context_mask = torch.unsqueeze(context_mask, -1)
            context_mask = context_mask.type(torch.float32)
            context_mask = context_mask.repeat(self.num_heads, 1, T_c)
            # print("context_mask.shape, outputs.shape = ", context_mask.shape, outputs.shape)
            similarity = context_mask * outputs + (1 - context_mask) * -1e30
            # print("similarity.shape = ", similarity.shape)

            # Activation
            context_weights = nn.Softmax(dim=2)(similarity)  # (h*N, T_q, T_k)

            # Dropouts
            context_weights = F.dropout(context_weights, self.drop_prob, self.training) #F.dropout(c, self.drop_prob, self.training)

            # Weighted sum
            context_att = torch.bmm(context_weights, Vbatched)  # ( h*N, T_q, C/h)

            # Restore shape
            context_att = context_att.split(N, dim=0)  # (N, T_q, C)
            context_att = torch.cat(context_att, dim=2)

            return context_att


class Attention(nn.Module):
    """Bidirectional attention originally used by BiDAF.

    Bidirectional attention computes attention in two directions:
    The context attends to the query and the query attends to the context.
    The output of this layer is the concatenation of [context, c2q_attention,
    context * c2q_attention, context * q2c_attention]. This concatenation allows
    the attention vector at each timestep, along with the embeddings from
    previous layers, to flow through the attention layer to the modeling layer.
    The output has shape (batch_size, context_len, 8 * hidden_size).

    Args:
        hidden_size (int): Size of hidden activations.
        drop_prob (float): Probability of zero-ing out activations.
    """
    def __init__(self, hidden_size, drop_prob=0.1, use_self_attention=False, use_multihead=False, multihead_count = 4):
        super().__init__()
        self.drop_prob = drop_prob
        self.use_self_attention = use_self_attention
        self.use_multihead = use_multihead
        # self.linear1 = nn.Linear(hidden_size, hidden_size)
        # self.linear2 = nn.Linear(hidden_size, hidden_size)
        self.c_weight = nn.Parameter(torch.zeros(hidden_size, 1))
        self.q_weight = nn.Parameter(torch.zeros(hidden_size, 1))
        self.cq_weight = nn.Parameter(torch.zeros(1, 1, hidden_size))
        self.bias = nn.Parameter(torch.zeros(1))
        for weight in (self.c_weight, self.q_weight, self.cq_weight):
            nn.init.xavier_uniform_(weight)

        if use_multihead:
            self.multihead_attn = Multihead_Attention(hidden_size, hidden_size, multihead_count, drop_prob=drop_prob, cross=1) # hidden_dim, input_dim=None, num_heads=1, drop_prob=0.2, cross = 1
            if use_self_attention:
                self.multihead_self = Multihead_Attention(hidden_size, 6*hidden_size, multihead_count, drop_prob=drop_prob, cross=0)
        else:
            self.linear1 = nn.Linear(hidden_size, hidden_size)
            self.linear2 = nn.Linear(hidden_size, hidden_size)

        # self.pbias = nn.Parameter(torch.zeros(1))

    def forward(self, c, q, c_mask, q_mask):
        batch_size, c_len, _ = c.size()
        q_len = q.size(1)

        s = self.get_similarity_matrix(c, q)       # (batch_size, c_len, q_len)

        c_mask = c_mask.view(batch_size, c_len, 1)  # (batch_size, c_len, 1)
        q_mask = q_mask.view(batch_size, 1, q_len)  # (batch_size, 1, q_len)
        s1 = masked_softmax(s, q_mask, dim=2)       # (batch_size, c_len, q_len)
        s2 = masked_softmax(s, c_mask, dim=1)       # (batch_size, c_len, q_len)

        # (bs, c_len, q_len) x (bs, q_len, hid_size) => (bs, c_len, hid_size)
        a = torch.bmm(s1, q)
        # (bs, c_len, c_len) x (bs, c_len, hid_size) => (bs, c_len, hid_size)
        b = torch.bmm(torch.bmm(s1, s2.transpose(1, 2)), c)

        # Co-attention stuff
        #qprime1 = F.relu(self.linear1(q))
        #qprime = F.relu(self.linear2(qprime1))
        #scoat = torch.matmul(c , qprime.transpose(1, 2))
        if self.use_multihead:
            acoat, bcoat, scoat3 = self.multihead_attn(c, q, c_mask, q_mask) # Context, Question=None, context_mask=None, question_mask=None -> similarity, context_weights, question_weights, context_att, question_att
        else:
            qprime1 = F.ReLU(self.linear1(q))
            qprime = F.ReLU(self.linear2(qprime1))
            scoat = torch.matmul(c , qprime.transpose(1, 2))
            scoat1 = masked_softmax(scoat, q_mask, dim=2)       # (batch_size, c_len, q_len)
            scoat2 = masked_softmax(scoat, c_mask, dim=1)
            acoat = torch.bmm(scoat1, qprime)
        # (bs, q_len, c_len) x (bs, c_len, hid_size) => (bs, q_len, hid_size)
            bcoat = torch.bmm(scoat2.transpose(1, 2), c)
            scoat3 = torch.bmm(scoat1, bcoat)
        # scoat1 = masked_softmax(scoat, q_mask, dim=2)       # (batch_size, c_len, q_len)
        # scoat2 = masked_softmax(scoat, c_mask, dim=1)       # (batch_size, c_len, q_len)
        # # (bs, c_len, q_len) x (bs, q_len, hid_size) => (bs, c_len, hid_size)
        # acoat = torch.bmm(scoat1, q)
        # # (bs, q_len, c_len) x (bs, c_len, hid_size) => (bs, q_len, hid_size)
        # bcoat = torch.bmm(scoat2.transpose(1, 2), c)
        # scoat3 = torch.bmm(scoat1, bcoat)
        # Co-attention stuff
        #qprime1 = F.relu(self.linear1(q))
        #qprime = F.relu(self.linear2(qprime1))
        #scoat = torch.matmul(c , qprime.transpose(1, 2))
        #scoat1 = masked_softmax(scoat, q_mask, dim=2)       # (batch_size, c_len, q_len)
        #scoat2 = masked_softmax(scoat, c_mask, dim=1)       # (batch_size, c_len, q_len)
        # (bs, c_len, q_len) x (bs, q_len, hid_size) => (bs, c_len, hid_size)
        #acoat = torch.bmm(scoat1, qprime)
        # (bs, q_len, c_len) x (bs, c_len, hid_size) => (bs, q_len, hid_size)
        #bcoat = torch.bmm(scoat2.transpose(1, 2), c)
        #scoat3 = torch.bmm(torch.bmm(s2.transpose(1, 2), c))

        # BiDAF
        # print("c.shape, a.shape, scoat3.shape, acoat.shape = ", c.shape, a.shape, scoat3.shape, acoat.shape)
        x = torch.cat([c, a, c * a, c * b, scoat3, acoat], dim=2)  # (bs, c_len, 4 * hid_size) torch.cat([c, a, c * a, c * b, scoat3, acoat], dim=2)  # (bs, c_len, 6 * hid_size)

        # self attention
        # ss = self.get_self_similarity_matrix(x) # (bs, c_len, c_len)
        # ss1 = masked_softmax(ss, c_mask, dim=1)
        # patt = torch.bmm(ss1, x)
        if self.use_self_attention:
            patt = self.multihead_self(x, context_mask = c_mask) + x
            return patt
        else:
            return x

    def get_similarity_matrix(self, c, q):
        """Get the "similarity matrix" between context and query (using the
        terminology of the BiDAF paper).

        A naive implementation as described in BiDAF would concatenate the
        three vectors then project the result with a single weight matrix. This
        method is a more memory-efficient implementation of the same operation.

        See Also:
            Equation 1 in https://arxiv.org/abs/1611.01603
        """
        c_len, q_len = c.size(1), q.size(1)
        c = F.dropout(c, self.drop_prob, self.training)  # (bs, c_len, hid_size)
        q = F.dropout(q, self.drop_prob, self.training)  # (bs, q_len, hid_size)

        # Shapes: (batch_size, c_len, q_len)
        s0 = torch.matmul(c, self.c_weight).expand([-1, -1, q_len])
        s1 = torch.matmul(q, self.q_weight).transpose(1, 2)\
                                           .expand([-1, c_len, -1])
        s2 = torch.matmul(c * self.cq_weight, q.transpose(1, 2))
        s = s0 + s1 + s2 + self.bias

        return s

    # def get_self_similarity_matrix(self, b):
    #     """Get the "similarity matrix" between context and query (using the
    #     terminology of the BiDAF paper).
    #
    #     A naive implementation as described in BiDAF would concatenate the
    #     three vectors then project the result with a single weight matrix. This
    #     method is a more memory-efficient implementation of the same operation.
    #
    #     See Also:
    #         Equation 1 in https://arxiv.org/abs/1611.01603
    #     """
    #     b_len= b.size(1)
    #     b = F.dropout(b, self.drop_prob, self.training)  # (bs, c_len, hid_size)
    #     #q = F.dropout(q, self.drop_prob, self.training)  # (bs, q_len, hid_size)
    #
    #     # Shapes: (batch_size, c_len, q_len)
    #     s0a = torch.matmul(b, self.p_weight1) # (bs, c_len, sqrt(hidden_size))
    #     s1a = torch.matmul(b, self.p_weight2) # (bs, c_len, sqrt(hidden_size))
    #     sa = torch.matmul(s0a, s1a.transpose(1, 2)) # (bs, c_len, c_len)
    #
    #     s0 = torch.matmul(b, self.p_weight1).expand([-1, -1, b_len])
    #     s1 = torch.matmul(b, self.p_weight2).transpose(1, 2)\
    #                                        .expand([-1, b_len, -1])
    #     s2 = torch.matmul(b * self.p2_weight, b.transpose(1, 2))
    #     s = s0 + s1 + s2 + self.pbias + sa
    #     return s


class AttentionOutput(nn.Module):
    """Output layer used by BiDAF for question answering.

    Computes a linear transformation of the attention and modeling
    outputs, then takes the softmax of the result to get the start pointer.
    A bidirectional LSTM is then applied the modeling output to produce `mod_2`.
    A second linear+softmax of the attention output and `mod_2` is used
    to get the end pointer.

    Args:
        hidden_size (int): Hidden size used in the BiDAF model.
        drop_prob (float): Probability of zero-ing out activations.
    """
    def __init__(self, hidden_size, drop_prob):
        super().__init__()
        self.att_linear_1 = nn.Linear(12 * hidden_size, 1)
        self.mod_linear_1 = nn.Linear(2 * hidden_size, 1)

        self.rnn = RNNEncoder(input_size=2 * hidden_size,
                              hidden_size=hidden_size,
                              num_layers=1,
                              drop_prob=drop_prob)

        self.att_linear_2 = nn.Linear(12 * hidden_size, 1)
        self.mod_linear_2 = nn.Linear(2 * hidden_size, 1)

    def forward(self, att, mod, mask):
        # Shapes: (batch_size, seq_len, 1)
        logits_1 = self.att_linear_1(att) + self.mod_linear_1(mod)
        mod_2 = self.rnn(mod, mask.sum(-1))
        logits_2 = self.att_linear_2(att) + self.mod_linear_2(mod_2)

        # Shapes: (batch_size, seq_len)
        log_p1 = masked_softmax(logits_1.squeeze(), mask, log_softmax=True)
        log_p2 = masked_softmax(logits_2.squeeze(), mask, log_softmax=True)

        return log_p1, log_p2


class HighwayMaxoutNetwork(nn.Module):
    """HMN network for dynamic decoder.

    Based on the Co-attention paper:

    Args:
        num_layers (int): Number of layers in the highway encoder.
        hidden_size (int): Size of hidden activations.
    """
    def __init__(self, mod_out_size, hidden_size, max_out_pool_size):
        super(HighwayMaxoutNetwork, self).__init__()

        self.hidden_size = hidden_size
        self.maxout_pool_size = max_out_pool_size

        print(mod_out_size, hidden_size, max_out_pool_size)

        self.r = nn.Linear(2 * mod_out_size + hidden_size, hidden_size, bias=False)

        self.W1 = nn.Linear(mod_out_size + hidden_size, max_out_pool_size * hidden_size)

        self.W2 = nn.Linear(hidden_size, max_out_pool_size * hidden_size)

        #self.dropout_m_t_2 = nn.Dropout(p=dropout_ratio)

        self.W3 = nn.Linear(2 * hidden_size, max_out_pool_size)


    def forward(self, mod, h_i, u_s_prev, u_e_prev, mask):
        # mod       (batchSize, seqlen, attention_encoding_size)
        # u_s_prev  (batch_size, mod_out_size)
        # u_e_prev  (batch_size, mod_out_size)
        # h_i       (batch_size, self.hidden_size)

        (batch_size, seq_len, mod_out_size) = mod.shape # (batchSize, seqlen, mod_out_size)

        r = F.tanh(self.r(torch.cat((h_i, u_s_prev, u_e_prev), 1)))  # (batch_size, hidden_size)
        r_expanded = r.unsqueeze(1).expand(batch_size, seq_len, self.hidden_size).contiguous()  # (batch_size, seq_len, hidden_size)

        W1_inp = torch.cat((mod, r_expanded), 2)  # (batch_size, seq_len, hidden_size + mod_out_size)

        # Max Pooling activation. (mix of ReLU and Leaku ReLU)
        # we are doing MLP maxpooling. We could have also done, CONV max pooling.
        # https://github.com/Duncanswilson/maxout-pytorch/blob/master/maxout_pytorch.ipynb

        m_t_1 = self.W1(W1_inp) # (batch_size, seq_len, hidden_size * pool_size)
        m_t_1 = m_t_1.view(batch_size, seq_len, self.maxout_pool_size, self.hidden_size) # (batch_size, seq_len, pool_size, hidden_size)
        m_t_1, _ = m_t_1.max(2) # (batch_size, seq_len, hidden_size)

        assert(m_t_1.shape == (batch_size, seq_len, self.hidden_size))

        m_t_2 = self.W2(m_t_1)  # (batch_size, seq_len, pool_size * hidden_size)
        m_t_2 = m_t_2.view(batch_size, seq_len, self.maxout_pool_size, self.hidden_size) # (batch_size, seq_len, pool_size, hidden_size)
        m_t_2, _ = m_t_2.max(2)  # (batch_size, seq_len, hidden_size)

        alpha_in = torch.cat((m_t_1, m_t_2), 2)  # (batch_size, seq_len, 2* hidden_size)
        alpha = self.W3(alpha_in)  #  (batch_size, seq_len, pool_size)
        logits, _ = alpha.max(2)  # (batch_size, seq_len)

        log_p = masked_softmax(logits, mask, log_softmax=True)

        return log_p

class IterativeDecoderOutput(nn.Module):
    """Output layer used by Coattention paper.

    Args:
        hidden_size (int): Hidden size used in the BiDAF model.
        drop_prob (float): Probability of zero-ing out activations.
    """
    def __init__(self, hidden_size, att_out_dim, mod_out_dim, max_decode_steps, maxout_pool_size, drop_prob):
        super().__init__()
        self.max_decode_steps = max_decode_steps
        self.att_out_dim = att_out_dim
        self.hidden_size = hidden_size
        self.mod_out_dim = mod_out_dim

<<<<<<< HEAD
        # input to RNN will be: [u_s_i-1 ; u_e_i-1]
=======
        ## Either enable or disable this.
        self.fuse_att_mod = False

        if self.fuse_att_mod:
            self.att_mod_proj = nn.Linear(self.mod_out_dim + self.att_out_dim, self.mod_out_dim)
            # self.mod_out_dim = self.mod_out_dim + self.att_out_dim

        # input to RNN will be: [u_s_i-1 ; u_e_i-1] 
>>>>>>> 253743b9
        # self.decoder = RNNEncoder(2 * mod_out_dim, hidden_size, 1, drop_prob=drop_prob, bidirectional=False)
        self.decoder = nn.LSTMCell(2 * mod_out_dim, hidden_size, bias=True)

        # some people forget the biases, and initialize lstm with that.
        # see if its required.

        self.HMN_start = HighwayMaxoutNetwork(mod_out_dim, hidden_size, maxout_pool_size)
        self.HMN_end = HighwayMaxoutNetwork(mod_out_dim, hidden_size, maxout_pool_size)


    def forward(self, att, mod, mask):

        # att:  (batch_size, seq_len, att_enc_size)
        # mod:  (batch_size, seq_len, mod_out_size)
        # mask: (batch_size, seq_len)

        (batch_size, seq_len, _) = mod.shape

        log_p1, log_p2 = self.olderDecoder(att, mod, mask)

        if self.fuse_att_mod:
            mod = self.att_mod_proj(torch.cat((mod, att), dim=2))

        _, s_prev = torch.max(log_p1, dim = 1)
        _, e_prev = torch.max(log_p2, dim = 1)

        # how to initialize s_prev, e_prev? Its not mentioned in paper.
        # s_prev = torch.zeros(batch_size, ).long() # (batch_size, )
        # e_prev = torch.sum(mask, 1) - 1           # (batch_size, )
        dec_state_i = None

        batch_idxs = torch.arange(0, batch_size, out=torch.LongTensor(batch_size))

        log_p1s = None # (batch_size, n_iterations, seq_len, )
        log_p2s = None # (batch_size, n_iterations, seq_len, )

        for _ in range(self.max_decode_steps):
            u_s_prev = mod[batch_idxs, s_prev, :]  #  (batch_size, mod_out_size)
            u_e_prev = mod[batch_idxs, e_prev, :]  #  (batch_size, mod_out_size)

            u_cat = torch.cat((u_s_prev, u_e_prev), 1)  # (batch_size, 2 * mod_out_size)

            h_i, c_i = self.decoder(u_cat, dec_state_i) # Each h_i and c_i (batch_size, self.hidden_size)
            dec_state_i = (h_i, c_i)

            assert(h_i.shape == (batch_size, self.hidden_size))

            s_prev_probs = self.HMN_start(mod, h_i, u_s_prev, u_e_prev, mask) # (batch_size, seq_len)
            _, s_prev = torch.max(s_prev_probs, dim=1)
            s_prev_probs = s_prev_probs.unsqueeze(1) # (batch_size, 1, seq_len)

            # print(s_prev)
            u_s_prev = mod[batch_idxs, s_prev, :]  #  (batch_size, mod_out_size)

            e_prev_probs = self.HMN_end(mod, h_i, u_s_prev, u_e_prev, mask)
            _, e_prev = torch.max(e_prev_probs, dim=1)
            e_prev_probs = e_prev_probs.unsqueeze(1) # (batch_size, 1, seq_len)

            if log_p1s == None and log_p2s == None:
                log_p1s = s_prev_probs
                log_p2s = e_prev_probs
            else:
                log_p1s = torch.cat((log_p1s, s_prev_probs), dim=1)
                log_p2s = torch.cat((log_p2s, e_prev_probs), dim=1)

        assert(log_p1s.shape == (batch_size, self.max_decode_steps, seq_len))
        assert(log_p2s.shape == (batch_size, self.max_decode_steps, seq_len))

        # We can just return the final probabilities.
        # But the paper is doing commulative losses for all probs.
        # Also, we are not stopping if next prediction is same as current prediction, so we may penalize extra for such cases.
        # we can do something smart about this ^^ , when calculating commulative loss in train.py, maybe??
        return log_p1s, log_p2s<|MERGE_RESOLUTION|>--- conflicted
+++ resolved
@@ -49,26 +49,16 @@
         hidden_size (int): Size of hidden activations.
         drop_prob (float): Probability of zero-ing out activations
     """
-<<<<<<< HEAD
-    def __init__(self, word_vectors, char_vectors, hidden_size, drop_prob, use_hwy_encoder=False):
-=======
-    def __init__(self, word_vectors, char_vectors, hidden_size, drop_prob, use_2_conv_filters = True):
->>>>>>> 253743b9
+    def __init__(self, word_vectors, char_vectors, hidden_size, drop_prob, use_hwy_encoder=False, use_2_conv_filters = True):
         super(WordAndCharEmbedding, self).__init__()
         n_filters = hidden_size
         self.drop_prob = drop_prob
         self.use_hwy_encoder = use_hwy_encoder
         self.word_embed = nn.Embedding.from_pretrained(word_vectors)
-<<<<<<< HEAD
         self.char_embed = CharEmbedding(char_vectors, n_filters=n_filters, kernel_size=3, drop_prob=drop_prob)
         self.proj = nn.Linear(word_vectors.size(1)+2*n_filters, hidden_size, bias=False)
         if use_hwy_encoder:
             self.hwy = HighwayEncoder(2, hidden_size)
-=======
-        self.char_embed = CharEmbedding(char_vectors, n_filters=n_filters, kernel_size=3, drop_prob=drop_prob, use_2_conv_filters=use_2_conv_filters)
-        self.proj = nn.Linear(word_vectors.size(1)+(1+use_2_conv_filters)*n_filters, hidden_size, bias=False)
-        self.hwy = HighwayEncoder(2, hidden_size)
->>>>>>> 253743b9
 
     def forward(self, word_idxs, char_idxs):
         word_emb = self.word_embed(word_idxs)   # (batch_size, seq_len, embed_size)
@@ -1162,9 +1152,6 @@
         self.hidden_size = hidden_size
         self.mod_out_dim = mod_out_dim
 
-<<<<<<< HEAD
-        # input to RNN will be: [u_s_i-1 ; u_e_i-1]
-=======
         ## Either enable or disable this.
         self.fuse_att_mod = False
 
@@ -1173,7 +1160,6 @@
             # self.mod_out_dim = self.mod_out_dim + self.att_out_dim
 
         # input to RNN will be: [u_s_i-1 ; u_e_i-1] 
->>>>>>> 253743b9
         # self.decoder = RNNEncoder(2 * mod_out_dim, hidden_size, 1, drop_prob=drop_prob, bidirectional=False)
         self.decoder = nn.LSTMCell(2 * mod_out_dim, hidden_size, bias=True)
 
