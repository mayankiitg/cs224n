--- conflicted
+++ resolved
@@ -257,17 +257,9 @@
     parser.add_argument('--use_attention',
                     type=bool,
                     default=True,
-<<<<<<< HEAD
-                    help='Whether to use a mix of co-attention and self-attention in the model.')
-    parser.add_argument('--use_highway_encoder',
-                    type=bool,
-                    default=False,
-                    help='Whether to use a 2-layer highway encoder between embedding and attention layer')
-=======
                     help='Whether use a mix of co-attention and self-attention in the model.')
     parser.add_argument('--use_dynamic_decoder',
                     type=bool,
                     default=False,
                     help='Whether use a Dynamic iterative decoder, as mentioned in Co-Attention paper.')
-                    
->>>>>>> 68e9e2ec
+        