"""Command-line arguments for setup.py, train.py, test.py.

Author:
    Chris Chute (chute@stanford.edu)
"""

import argparse


def get_setup_args():
    """Get arguments needed in setup.py."""
    parser = argparse.ArgumentParser('Download and pre-process SQuAD')

    add_common_args(parser)

    parser.add_argument('--train_url',
                        type=str,
                        default='https://github.com/chrischute/squad/data/train-v2.0.json')
    parser.add_argument('--dev_url',
                        type=str,
                        default='https://github.com/chrischute/squad/data/dev-v2.0.json')
    parser.add_argument('--test_url',
                        type=str,
                        default='https://github.com/chrischute/squad/data/test-v2.0.json')
    parser.add_argument('--glove_url',
                        type=str,
                        default='http://nlp.stanford.edu/data/glove.840B.300d.zip')
    parser.add_argument('--dev_meta_file',
                        type=str,
                        default='./data/dev_meta.json')
    parser.add_argument('--test_meta_file',
                        type=str,
                        default='./data/test_meta.json')
    parser.add_argument('--word2idx_file',
                        type=str,
                        default='./data/word2idx.json')
    parser.add_argument('--char2idx_file',
                        type=str,
                        default='./data/char2idx.json')
    parser.add_argument('--answer_file',
                        type=str,
                        default='./data/answer.json')
    parser.add_argument('--para_limit',
                        type=int,
                        default=400,
                        help='Max number of words in a paragraph')
    parser.add_argument('--ques_limit',
                        type=int,
                        default=50,
                        help='Max number of words to keep from a question')
    parser.add_argument('--test_para_limit',
                        type=int,
                        default=1000,
                        help='Max number of words in a paragraph at test time')
    parser.add_argument('--test_ques_limit',
                        type=int,
                        default=100,
                        help='Max number of words in a question at test time')
    parser.add_argument('--char_dim',
                        type=int,
                        default=64,
                        help='Size of char vectors (char-level embeddings)')
    parser.add_argument('--glove_dim',
                        type=int,
                        default=300,
                        help='Size of GloVe word vectors to use')
    parser.add_argument('--glove_num_vecs',
                        type=int,
                        default=2196017,
                        help='Number of GloVe vectors')
    parser.add_argument('--ans_limit',
                        type=int,
                        default=30,
                        help='Max number of words in a training example answer')
    parser.add_argument('--char_limit',
                        type=int,
                        default=16,
                        help='Max number of chars to keep from a word')
    parser.add_argument('--include_test_examples',
                        type=lambda s: s.lower().startswith('t'),
                        default=True,
                        help='Process examples from the test set')

    args = parser.parse_args()

    return args


def get_train_args():
    """Get arguments needed in train.py."""
    parser = argparse.ArgumentParser('Train a model on SQuAD')

    add_common_args(parser)
    add_train_test_args(parser)

    parser.add_argument('--eval_steps',
                        type=int,
                        default=50000,
                        help='Number of steps between successive evaluations.')
    parser.add_argument('--lr',
                        type=float,
                        default=0.5,
                        help='Learning rate.')
    parser.add_argument('--l2_wd',
                        type=float,
                        default=0,
                        help='L2 weight decay.')
    parser.add_argument('--num_epochs',
                        type=int,
                        default=30,
                        help='Number of epochs for which to train. Negative means forever.')
    parser.add_argument('--drop_prob',
                        type=float,
                        default=0.2,
                        help='Probability of zeroing an activation in dropout layers.')
    parser.add_argument('--metric_name',
                        type=str,
                        default='F1',
                        choices=('NLL', 'EM', 'F1'),
                        help='Name of dev metric to determine best checkpoint.')
    parser.add_argument('--max_checkpoints',
                        type=int,
                        default=5,
                        help='Maximum number of checkpoints to keep on disk.')
    parser.add_argument('--max_grad_norm',
                        type=float,
                        default=5.0,
                        help='Maximum gradient norm for gradient clipping.')
    parser.add_argument('--seed',
                        type=int,
                        default=224,
                        help='Random seed for reproducibility.')
    parser.add_argument('--ema_decay',
                        type=float,
                        default=0.999,
                        help='Decay rate for exponential moving average of parameters.')

    args = parser.parse_args()

    if args.metric_name == 'NLL':
        # Best checkpoint is the one that minimizes negative log-likelihood
        args.maximize_metric = False
    elif args.metric_name in ('EM', 'F1'):
        # Best checkpoint is the one that maximizes EM or F1
        args.maximize_metric = True
    else:
        raise ValueError(f'Unrecognized metric name: "{args.metric_name}"')

    return args


def get_test_args():
    """Get arguments needed in test.py."""
    parser = argparse.ArgumentParser('Test a trained model on SQuAD')

    add_common_args(parser)
    add_train_test_args(parser)

    parser.add_argument('--split',
                        type=str,
                        default='dev',
                        choices=('train', 'dev', 'test'),
                        help='Split to use for testing.')
    parser.add_argument('--sub_file',
                        type=str,
                        default='submission.csv',
                        help='Name for submission file.')

    # Require load_path for test.py
    args = parser.parse_args()
    if not args.load_path:
        raise argparse.ArgumentError('Missing required argument --load_path')

    return args


def add_common_args(parser):
    """Add arguments common to all 3 scripts: setup.py, train.py, test.py"""
    parser.add_argument('--train_record_file',
                        type=str,
                        default='./data/train.npz')
    parser.add_argument('--dev_record_file',
                        type=str,
                        default='./data/dev.npz')
    parser.add_argument('--test_record_file',
                        type=str,
                        default='./data/test.npz')
    parser.add_argument('--word_emb_file',
                        type=str,
                        default='./data/word_emb.json')
    parser.add_argument('--char_emb_file',
                        type=str,
                        default='./data/char_emb.json')
    parser.add_argument('--train_eval_file',
                        type=str,
                        default='./data/train_eval.json')
    parser.add_argument('--dev_eval_file',
                        type=str,
                        default='./data/dev_eval.json')
    parser.add_argument('--test_eval_file',
                        type=str,
                        default='./data/test_eval.json')


def add_train_test_args(parser):
    """Add arguments common to train.py and test.py"""
    parser.add_argument('--name',
                        '-n',
                        type=str,
                        required=True,
                        help='Name to identify training or test run.')
    parser.add_argument('--max_ans_len',
                        type=int,
                        default=15,
                        help='Maximum length of a predicted answer.')
    parser.add_argument('--num_workers',
                        type=int,
                        default=4,
                        help='Number of sub-processes to use per data loader.')
    parser.add_argument('--save_dir',
                        type=str,
                        default='./save/',
                        help='Base directory for saving information.')
    parser.add_argument('--batch_size',
                        type=int,
                        default=64,
                        help='Batch size per GPU. Scales automatically when \
                              multiple GPUs are available.')
    parser.add_argument('--use_squad_v2',
                        type=lambda s: s.lower().startswith('t'),
                        default=True,
                        help='Whether to use SQuAD 2.0 (unanswerable) questions.')
    parser.add_argument('--hidden_size',
                        type=int,
                        default=100,
                        help='Number of features in encoder hidden layers.')
    parser.add_argument('--num_visuals',
                        type=int,
                        default=10,
                        help='Number of examples to visualize in TensorBoard.')
    parser.add_argument('--load_path',
                        type=str,
                        default=None,
                        help='Path to load as a model checkpoint.')
    parser.add_argument('--use_char_emb',
                    type=bool,
                    default=True,
                    help='Whether use character embeddings along with word embeddings in the model.')
    parser.add_argument('--use_dynamic_coattention',
                    type=bool,
                    default=False,
                    help='Whether to use dynamic coattention in the model.')
    parser.add_argument('--use_self_attention',
                    type=bool,
                    default=False,
                    help='Whether to use self attention in the model.')
    parser.add_argument('--use_attention',
                    type=bool,
                    default=True,
                    help='Whether use a mix of co-attention and self-attention in the model.')
    parser.add_argument('--use_hwy_encoder',
                    type=bool,
                    default=True,
                    help='Whether use a hwy encoder after embedding and before attention')
    parser.add_argument('--use_dynamic_decoder',
                    type=bool,
                    default=False,
                    help='Whether use a Dynamic iterative decoder, as mentioned in Co-Attention paper.')
<<<<<<< HEAD
=======
        
>>>>>>> 253743b9
    parser.add_argument('--use_multihead',
                    type=bool,
                    default=False,
                    help='Whether use multiheaded coattention')
<<<<<<< HEAD
    parser.add_argument('--multihead_count',
                    type=int,
                    default=4,
                    help='count of heads in coatt')
=======

    parser.add_argument('--use_2_conv_filters',
                type=bool,
                default=True,
                help='Whether use a Dynamic iterative decoder, as mentioned in Co-Attention paper.')
>>>>>>> 253743b9
<|MERGE_RESOLUTION|>--- conflicted
+++ resolved
@@ -266,23 +266,15 @@
                     type=bool,
                     default=False,
                     help='Whether use a Dynamic iterative decoder, as mentioned in Co-Attention paper.')
-<<<<<<< HEAD
-=======
-        
->>>>>>> 253743b9
     parser.add_argument('--use_multihead',
                     type=bool,
                     default=False,
                     help='Whether use multiheaded coattention')
-<<<<<<< HEAD
     parser.add_argument('--multihead_count',
                     type=int,
                     default=4,
                     help='count of heads in coatt')
-=======
-
     parser.add_argument('--use_2_conv_filters',
                 type=bool,
                 default=True,
-                help='Whether use a Dynamic iterative decoder, as mentioned in Co-Attention paper.')
->>>>>>> 253743b9
+                help='Whether use a Dynamic iterative decoder, as mentioned in Co-Attention paper.')