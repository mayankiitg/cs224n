--- conflicted
+++ resolved
@@ -175,13 +175,8 @@
 
                         st_idx_i_1 = st_idx_i
                         end_idx_i_1 = end_idx_i
-<<<<<<< HEAD
-
-                    loss = torch.sum(aggregated_loss)
-=======
                     
                     loss = torch.mean(aggregated_loss)
->>>>>>> 253743b9
                     # print('aggregated loss: {}'.format(loss))
                     log_p1 = log_p1[:,-1,:] # take prob of last iteration for EM, F1 scores and predictions.
                     log_p2 = log_p2[:,-1,:]
@@ -296,13 +291,8 @@
 
                     st_idx_i_1 = st_idx_i
                     end_idx_i_1 = end_idx_i
-<<<<<<< HEAD
-
-                loss = torch.sum(aggregated_loss)
-=======
                 
                 loss = torch.mean(aggregated_loss)
->>>>>>> 253743b9
                 # print('aggregated loss: {}'.format(loss))
                 log_p1 = log_p1[:,-1,:] # take prob of last iteration for EM, F1 scores and predictions.
                 log_p2 = log_p2[:,-1,:]
