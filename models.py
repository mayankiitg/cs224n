--- conflicted
+++ resolved
@@ -30,24 +30,20 @@
         hidden_size (int): Number of features in the hidden state at each layer.
         drop_prob (float): Dropout probability.
     """
-<<<<<<< HEAD
-    def __init__(self, word_vectors, char_vectors, hidden_size, use_char_emb, use_dynamic_coattention, use_self_attention, use_attention, use_highway_encoder, drop_prob=0.):
-=======
+
     def __init__(self, word_vectors, char_vectors, hidden_size, use_char_emb, use_dynamic_coattention, use_self_attention, use_attention, use_dynamic_decoder, drop_prob=0.):
->>>>>>> 68e9e2ec
+
         super(BiDAF, self).__init__()
         print("initializing Bidaf!")
         self.use_dynamic_coattention = use_dynamic_coattention
         self.use_self_attention = use_self_attention
         self.use_attention = use_attention
-<<<<<<< HEAD
-        self.use_highway_encoder = use_highway_encoder
-=======
+
         self.use_dynamic_decoder = use_dynamic_decoder
 
         att_out_dim = 0
         mod_out_dim = 0
->>>>>>> 68e9e2ec
+
 
         if use_char_emb:
             print("Using character embeddings")
@@ -96,20 +92,7 @@
 
             self.out = layers.BiDAFOutput(hidden_size=hidden_size,
                                           drop_prob=drop_prob)
-<<<<<<< HEAD
-        # elif self.use_attention:
-        #     print("Using coattent plus passage self-attention!")
-        #     self.att = layers.Attention(hidden_size=2 * hidden_size,
-        #                                      drop_prob=drop_prob)
-        #
-        #     self.mod = layers.RNNEncoder(input_size=8 * hidden_size,
-        #                                  hidden_size=hidden_size,
-        #                                  num_layers=2,
-        #                                  drop_prob=drop_prob)
-        #
-        #     self.out = layers.AttentionOutput(hidden_size=hidden_size,
-        #                                   drop_prob=drop_prob)
-=======
+
             
             att_out_dim = 8 * hidden_size
             mod_out_dim = 2 * hidden_size
@@ -128,7 +111,7 @@
 
             att_out_dim = 12 * hidden_size
             mod_out_dim = 2 * hidden_size
->>>>>>> 68e9e2ec
+
         else:
             self.att = layers.BiDAFAttention(hidden_size=2 * hidden_size,
                                              drop_prob=drop_prob)
