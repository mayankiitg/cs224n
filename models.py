--- conflicted
+++ resolved
@@ -30,13 +30,7 @@
         hidden_size (int): Number of features in the hidden state at each layer.
         drop_prob (float): Dropout probability.
     """
-<<<<<<< HEAD
-    def __init__(self, word_vectors, char_vectors, hidden_size, use_char_emb, use_dynamic_coattention, use_self_attention, use_attention, use_dynamic_decoder, use_hwy_encoder, use_multihead, multihead_count, drop_prob=0.):
-=======
-
-    def __init__(self, word_vectors, char_vectors, hidden_size, use_char_emb, use_dynamic_coattention, use_self_attention, use_attention, use_dynamic_decoder, drop_prob=0.,use_2_conv_filters = True):
-
->>>>>>> 253743b9
+    def __init__(self, word_vectors, char_vectors, hidden_size, use_char_emb, use_dynamic_coattention, use_self_attention, use_attention, use_dynamic_decoder, use_hwy_encoder, use_multihead, multihead_count, drop_prob=0.,use_2_conv_filters = True):
         super(BiDAF, self).__init__()
         print("initializing Bidaf!")
         self.use_dynamic_coattention = use_dynamic_coattention
@@ -56,11 +50,8 @@
                                         char_vectors=char_vectors,
                                         hidden_size=hidden_size,
                                         drop_prob=drop_prob,
-<<<<<<< HEAD
-                                        use_hwy_encoder = use_hwy_encoder)
-=======
+                                        use_hwy_encoder = use_hwy_encoder,
                                         use_2_conv_filters = use_2_conv_filters)
->>>>>>> 253743b9
         else:
             self.emb = layers.Embedding(word_vectors=word_vectors,
                                         hidden_size=hidden_size,
